#!/usr/bin/env python3
import os
import json
import random
import argparse
import grpc
import time
import threading
from collections import deque
from concurrent import futures
from proto import crash_pb2, crash_pb2_grpc
import psutil


def load_configs(config_path):
    """
    Load all node configs from the same directory as `config_path`.
    Returns:
      nodes: list of {id,address,port}
      adj: dict mapping node_id to list of peer_ids
    """
    base_dir = os.path.dirname(os.path.abspath(config_path))
    nodes = []
    adj = {}
    for fname in os.listdir(base_dir):
        if not fname.lower().endswith(".json"):
            continue
        path = os.path.join(base_dir, fname)
        cfg = json.load(open(path, "r"))
        nid = cfg["node_id"]
        nodes.append({"id": nid, "address": cfg["address"], "port": cfg["port"]})
        adj[nid] = [p["id"] for p in cfg.get("peers", [])]
    return nodes, adj


def find_path(adj, start, end):
    """
    BFS to find a path from start to end in the adjacency map.
    Returns a list of node_ids [start, ..., end] or None if no path.
    """
    if start == end:
        return [start]
    visited = {start}
    queue = [[start]]
    while queue:
        path = queue.pop(0)
        node = path[-1]
        for nbr in adj.get(node, []):
            if nbr in visited:
                continue
            new_path = path + [nbr]
            if nbr == end:
                return new_path
            visited.add(nbr)
            queue.append(new_path)
    return None


class CrashReplicatorServicer(crash_pb2_grpc.CrashReplicatorServicer):
    def __init__(self, node_id, nodes, adj, peers):
        self.node_id = node_id
        self.nodes = nodes
        self.adj = adj
        self.peers = peers
        self.path_cache = {}

        # vector_clocks[row_id] = { node_id: clock, … }
        self.vector_clocks = {}
        # node_sets[row_id] = set(node_ids holding that row)
        self.node_sets = {}
        # each follower’s local copy for answering queries
        self.local_records = {}

        # Raft state
        self.current_term = 0
        self.voted_for = None
        self.is_leader = False
        self.state = "follower"  # follower, candidate, or leader
        self.leader_id = None
        self.votes_received = 0
        self.vote_requests_seen = {}
        self.election_timer = None
        self.heartbeat_timer = None
        self.election_timeout = random.uniform(300, 600) / 1000  # 300-600ms
        self.heartbeat_interval = 50 / 1000  # 50ms

        self.last_score_time = time.time()
        self.score_time_interval = 10  # Calculate every 10 seconds
        self.rows_since_last_score = 0
        self.score_row_threshold = 10000  # Calculate every 10,000 rows

        # Record of all known offline nodes
        self.offline = set()

        # Start health monitoring thread
        health_thread = threading.Thread(target=self.monitor_node_health, daemon=True)
        health_thread.start()

        t = threading.Thread(target=self._log_store_count, daemon=True)
        t.start()

        # stubs to direct neighbors
        self.stubs = {}
        for p in peers:
            pid = p["id"]
            addr = f"{p['address']}:{p['port']}"
            channel = grpc.insecure_channel(addr)
            self.stubs[pid] = crash_pb2_grpc.CrashReplicatorStub(channel)

        # in-memory bounded store
        self.store = deque()
        self.store_size = 0
        self.max_store_bytes = 200 * 1024 * 1024  # 200MB limit

        self.path_cache = {}

        # track processed row_ids
        self.seen_ids = set()

        # Start election timer
        self.reset_election_timer()

    def _log_store_count(self):
        while True:
            time.sleep(10)
            size_bytes = self.store_size
            size_mb = size_bytes / (1024 * 1024)
            count = len(self.store)
            print(
                f"[{self.node_id}] Stored records count: {count}, storage used: {size_bytes} bytes ({size_mb:.2f} MB)"
            )

    def calculate_server_score(self):
        # Get system load average (1, 5, 15 minute averages)
        try:
            load_avg = os.getloadavg()[0]  # Use 1-minute average
        except AttributeError:
            load_avg = 0  # Default for Windows which doesn't have getloadavg

        # Get current I/O wait percentage - handle platform differences
        cpu_times = psutil.cpu_times_percent()
        io_wait = getattr(cpu_times, "iowait", 0)  # Default to 0 if not available

        # Rest of your code remains the same
        net_io = psutil.net_io_counters()
        net_usage = (net_io.bytes_sent + net_io.bytes_recv) / (1024 * 1024)
        memory_stored = self.store_size / (1024 * 1024)

        score = (
            (0.3 * min(100, load_avg * 10))
            + (0.2 * io_wait)
            + (0.1 * min(100, net_usage))
            + (0.4 * min(100, memory_stored))
        )

        return {
            "server_id": self.node_id,
            "score": score,
            "load_avg": load_avg,
            "io_wait": io_wait,
            "net_usage_mb": net_usage,
            "memory_stored_mb": memory_stored,
        }

    def PropagateResourceScore(self, request, context):
        """Propagate resource score request through the network"""
        # Track visited nodes to prevent cycles
        visited_nodes = list(request.visited_nodes)

        # If we've already seen this request, don't process it again
        if self.node_id in visited_nodes:
            return crash_pb2.ResourceScoreResponse()

        # Add ourselves to visited nodes
        visited_nodes.append(self.node_id)

        # Calculate our own score
        my_score = self.calculate_server_score()

        # Create a ResourceScore object for our score
        resource_score = crash_pb2.ResourceScore(
            server_id=my_score["server_id"],
            score=my_score["score"],
            load_avg=my_score["load_avg"],
            io_wait=my_score["io_wait"],
            net_usage_mb=my_score["net_usage_mb"],
            memory_stored_mb=my_score["memory_stored_mb"],
        )

        # Initialize response with our score
        collected_scores = [resource_score]

        # Propagate to neighbors
        for nbr_id in self.adj.get(self.node_id, []):
            if nbr_id not in visited_nodes:
                try:
                    # Create propagation request
                    prop_request = crash_pb2.ResourceScoreRequest(
                        original_requester=request.original_requester,
                        visited_nodes=visited_nodes,
                    )

                    # Forward to neighbor
                    response = self.stubs[nbr_id].PropagateResourceScore(prop_request)

                    # Add neighbor's collected scores to our collection
                    collected_scores.extend(response.collected_scores)
                except Exception as e:
                    print(
                        f"[{self.node_id}] Error propagating score request to {nbr_id}: {e}"
                    )

        # Return all collected scores
        return crash_pb2.ResourceScoreResponse(
            server_id=self.node_id,
            score=my_score["score"],
            load_avg=my_score["load_avg"],
            io_wait=my_score["io_wait"],
            net_usage_mb=my_score["net_usage_mb"],
            memory_stored_mb=my_score["memory_stored_mb"],
            collected_scores=collected_scores,
        )

    def reset_election_timer(self):
        if self.election_timer:
            self.election_timer.cancel()
        # Random timeout to prevent split votes - increased to 300-600ms
        timeout = random.uniform(300, 600) / 1000
        self.election_timer = threading.Timer(timeout, self.start_election)
        self.election_timer.daemon = True
        self.election_timer.start()
        # print(f"[{self.node_id}] Reset election timer, will timeout in {timeout:.3f}s")

    def reset_heartbeat_timer(self):
        if self.heartbeat_timer:
            self.heartbeat_timer.cancel()
        self.heartbeat_timer = threading.Timer(
            self.heartbeat_interval, self.send_heartbeat
        )
        self.heartbeat_timer.daemon = True
        self.heartbeat_timer.start()

    def start_election(self):
        if self.state == "leader":
            return

        # Become candidate
        self.state = "candidate"
        self.current_term += 1
        self.voted_for = self.node_id
        self.votes_received = 1  # Vote for self
        self.leader_id = None

        print(f"[{self.node_id}] Starting election for term {self.current_term}")

        # Create vote request
        request = crash_pb2.VoteRequest(
            term=self.current_term, candidate_id=self.node_id
        )

        # Request votes from direct neighbors and propagate
        for nbr_id in self.adj.get(self.node_id, []):
            try:
                print(f"[{self.node_id}] Sending vote request to {nbr_id}")
                response = self.stubs[nbr_id].RequestVote(
                    request, metadata=[("seen_nodes", self.node_id)]
                )

                # Process response immediately
                if self.state != "candidate":
                    return

                if response.term > self.current_term:
                    self.current_term = response.term
                    self.state = "follower"
                    self.voted_for = None
                    self.reset_election_timer()
                    return

                if response.vote_granted:
                    self.votes_received += 1
                    print(
                        f"[{self.node_id}] Received vote from {nbr_id}, total: {self.votes_received}"
                    )

                    if self.votes_received > len(self.nodes) / 2:
                        self.become_leader()
                        return
            except Exception as e:
                print(f"[{self.node_id}] Error requesting vote from {nbr_id}: {e}")

        # DO NOT reset election timer here - this was causing issues

    def RequestVote(self, request, context):
        meta = dict(context.invocation_metadata())
        seen_nodes = meta.get("seen_nodes", "")
        seen_list = seen_nodes.split(",") if seen_nodes else []
        original_candidate = meta.get("original_candidate", request.candidate_id)

        # If the candidate's term is less than ours, reject
        if request.term < self.current_term:
            return crash_pb2.VoteResponse(term=self.current_term, vote_granted=False)

        # If the candidate's term is greater than ours, update our term
        if request.term > self.current_term:
            self.current_term = request.term
            self.state = "follower"
            self.is_leader = False
            self.voted_for = None

        # If we haven't voted for anyone yet in this term, vote for the candidate
        vote_granted = False
        if (
            self.voted_for is None or self.voted_for == request.candidate_id
        ) and request.term >= self.current_term:
            self.voted_for = request.candidate_id
            vote_granted = True
            # Reset election timer since we received a valid request
            self.reset_election_timer()

        print(
            f"[{self.node_id}] Received vote request from {request.candidate_id}, granted: {vote_granted}"
        )

        # Forward vote request to neighbors who haven't seen it yet
        seen_list.append(self.node_id)
        new_seen = ",".join(seen_list)

        for nbr_id in self.adj.get(self.node_id, []):
            if nbr_id not in seen_list:
                try:
                    # print(f"[{self.node_id}] Forwarding vote request to {nbr_id}")
                    self.stubs[nbr_id].RequestVote(
                        request, metadata=[("seen_nodes", new_seen)]
                    )
                except Exception as e:
                    print(
                        f"[{self.node_id}] Error forwarding vote request to {nbr_id}: {e}"
                    )

        # Send response directly to original candidate if not us
        if (
            original_candidate != self.node_id
            and original_candidate != request.candidate_id
        ):
            try:
                # Create stub if needed
                if original_candidate not in self.stubs:
                    for node in self.nodes:
                        if node["id"] == original_candidate:
                            addr = f"{node['address']}:{node['port']}"
                            channel = grpc.insecure_channel(addr)
                            self.stubs[original_candidate] = (
                                crash_pb2_grpc.CrashReplicatorStub(channel)
                            )

                # Send vote response directly
                self.stubs[original_candidate].ReceiveVote(
                    crash_pb2.VoteResponse(
                        term=self.current_term,
                        vote_granted=vote_granted,
                        voter_id=self.node_id,
                    )
                )
            except Exception as e:
                print(
                    f"[{self.node_id}] Error sending vote to original candidate {original_candidate}: {e}"
                )

        return crash_pb2.VoteResponse(term=self.current_term, vote_granted=vote_granted)

    def become_leader(self):
        if self.state != "candidate":
            return

        self.state = "leader"
        self.is_leader = True
        self.leader_id = self.node_id
        print(f"[{self.node_id}] Became leader for term {self.current_term}")

        # Clear path cache when becoming leader
        self.path_cache = {}

        # If this node was previously removed and now returns as leader,
        # repopulate its data from the surviving replicas.
        if hasattr(self, "_just_recovered") and self._just_recovered:
            print(f"[{self.node_id}] Recovering own data after re-election")
            self.handle_node_recovery(self.node_id)
            self._just_recovered = False

        # Cancel election timer and start sending heartbeats
        if self.election_timer:
            self.election_timer.cancel()
        self.send_heartbeat()

    def GetLeader(self, request, context):
        is_leader = self.state == "leader"
        leader_id = self.leader_id if not is_leader else self.node_id

        # Create a list of ALL known server endpoints from our nodes list
        server_endpoints = []
        for node in self.nodes:
            server_endpoints.append(
                crash_pb2.ServerEndpoint(
                    server_id=node["id"], address=node["address"], port=node["port"]
                )
            )

        # Find the leader's address and port
        leader_address = ""
        leader_port = 0
        if leader_id:
            for node in self.nodes:
                if node["id"] == leader_id:
                    leader_address = node["address"]
                    leader_port = node["port"]
                    break

        return crash_pb2.LeaderResponse(
            is_leader=is_leader,
            leader_address=leader_address,
            leader_port=leader_port,
            server_endpoints=server_endpoints,
        )

    def send_heartbeat(self):
        if self.state != "leader":
            return

        term = self.current_term

        # print(f"[{self.node_id}] Sending heartbeats for term {term}")

        for nbr_id in self.adj.get(self.node_id, []):
            try:
                request = crash_pb2.AppendEntriesRequest(
                    term=term, leader_id=self.node_id
                )

                # Initialize seen_nodes with just the leader
                seen_nodes = self.node_id

                # print(f"[{self.node_id}] Sending heartbeat to {nbr_id}")
                response = self.stubs[nbr_id].AppendEntries(
                    request, metadata=[("seen_nodes", seen_nodes)]
                )

                if response.term > self.current_term:
                    self.current_term = response.term
                    self.state = "follower"
                    self.is_leader = False
                    self.voted_for = None
                    self.reset_election_timer()
                    return
            except Exception as e:
                print(f"[{self.node_id}] Error sending heartbeat to {nbr_id}: {e}")

        # Schedule next heartbeat
        self.reset_heartbeat_timer()

    def AppendEntries(self, request, context):
        meta = dict(context.invocation_metadata())
        seen_nodes = meta.get("seen_nodes", "")
        seen_list = seen_nodes.split(",") if seen_nodes else []

        # If the leader's term is less than ours, reject
        if request.term < self.current_term:
            return crash_pb2.AppendEntriesResponse(
                term=self.current_term, success=False
            )

        # Valid leader, reset election timer
        self.reset_election_timer()

        # If the leader's term is greater than or equal to ours, update our state
        if request.term >= self.current_term:
            self.current_term = request.term
            self.state = "follower"
            self.is_leader = False
            self.leader_id = request.leader_id

        # print(
        #     f"[{self.node_id}] Received heartbeat from {request.leader_id} for term {request.term}"
        # )

        # Forward heartbeat to neighbors who haven't seen it yet
        seen_list.append(self.node_id)
        new_seen = ",".join(seen_list)

        for nbr_id in self.adj.get(self.node_id, []):
            if nbr_id not in seen_list:
                try:
                    # print(f"[{self.node_id}] Forwarding heartbeat to {nbr_id}")
                    self.stubs[nbr_id].AppendEntries(
                        request, metadata=[("seen_nodes", new_seen)]
                    )
                except Exception as e:
                    print(
                        f"[{self.node_id}] Error forwarding heartbeat to {nbr_id}: {e}"
                    )

        original_leader = meta.get("original_leader", request.leader_id)
        if original_leader != self.node_id and original_leader != request.leader_id:
            try:
                if original_leader not in self.stubs:
                    # Create stub if needed
                    for node in self.nodes:
                        if node["id"] == original_leader:
                            addr = f"{node['address']}:{node['port']}"
                            channel = grpc.insecure_channel(addr)
                            self.stubs[original_leader] = (
                                crash_pb2_grpc.CrashReplicatorStub(channel)
                            )

                # Send heartbeat ack directly to leader
                self.stubs[original_leader].HeartbeatAck(
                    crash_pb2.HeartbeatAckRequest(
                        term=self.current_term,
                        follower_id=self.node_id,
                        success=True,
                    )
                )
            except Exception as e:
                print(
                    f"[{self.node_id}] Error sending heartbeat ack to leader {original_leader}: {e}"
                )

        # For heartbeats, just acknowledge
        return crash_pb2.AppendEntriesResponse(term=self.current_term, success=True)

    def _store(self, raw):
        self.store.append(raw)
        self.store_size += len(raw)
        while self.store_size > self.max_store_bytes:
            old = self.store.popleft()
            self.store_size -= len(old)

    def SendCrashes(self, request_iterator, context):
        """
        Client‐streaming RPC. Now accepts updates for the same row_id
        if the incoming vector_clock is larger than previously seen.
        """
        meta = dict(context.invocation_metadata())
        processed = 0

        # Parse headers for follower‐side routing
        if not self.is_leader:
            vector_clock = int(meta.get("vector_clock", "0"))
            node_set = meta.get("node_set", "")
            paths_meta = meta.get("paths") or ""
            pos_meta = int(meta.get("pos", "0"))

        for record in request_iterator:
            processed += 1
            rid = record.row_id

            # Determine incoming clock
            incoming_vc = vector_clock if not self.is_leader else 0
            # Get this node’s previously stored clock for rid
            prev_vc = self.vector_clocks.get(rid, {}).get(self.node_id, -1)

            # Skip if we've already stored a version as new or newer
            if rid in self.seen_ids and incoming_vc <= prev_vc:
                continue

            # Mark seen and update this node’s clock
            self.seen_ids.add(rid)
            self.vector_clocks.setdefault(rid, {})[self.node_id] = incoming_vc

            self.rows_since_last_score += 1

            raw = record.SerializeToString()

            if self.is_leader:
                # Check if we need to recalculate scores
                current_time = time.time()
                time_elapsed = current_time - self.last_score_time
                recalculate = (
                    time_elapsed >= self.score_time_interval
                    or self.rows_since_last_score >= self.score_row_threshold
                )

                if recalculate:
                    try:
                        # Reset counters
                        self.last_score_time = current_time
                        self.rows_since_last_score = 0

                        # Create initial request with ourselves as original requester
                        request = crash_pb2.ResourceScoreRequest(
                            original_requester=self.node_id, visited_nodes=[]
                        )

                        # Start propagation from ourselves
                        response = self.PropagateResourceScore(request, context)

                        # Sort collected scores (lower is better)
                        sorted_scores = sorted(
                            response.collected_scores, key=lambda x: x.score
                        )
                        
                        # Choose the 2 best server IDs
                        unique_scores = {}
                        for s in sorted_scores:
                            if s.server_id not in unique_scores:
                                unique_scores[s.server_id] = s.score

                        best_servers = sorted(
                            unique_scores.keys(), key=lambda x: unique_scores[x]
                        )[:2]
                        print(best_servers)
                        self.cached_targets = best_servers

                    except Exception as e:
                        print(f"[{self.node_id}] Error collecting resource scores: {e}")
                        # Fall back to random selection
                        self.cached_targets = random.sample(self.nodes, 2)

                # Use cached_targets (list of IDs), or fall back to two random IDs
                if hasattr(self, "cached_targets"):
                    targets = self.cached_targets
                else:
                    targets = random.sample([n["id"] for n in self.nodes], 2)

                node_set = ",".join(targets)
                vector_clock = 0  # resets for downstream

                # record intended replicas
                self.node_sets[rid] = set(targets)

                # build paths
                paths = {}
                for tid in targets:
                    key = (self.node_id, tid)
                    pth = self.path_cache.get(key) or find_path(
                        self.adj, self.node_id, tid
                    )
                    if pth:
                        self.path_cache[key] = pth
                        paths[tid] = pth
                paths_meta = json.dumps(paths)
                pos = 0
            else:
                try:
                    paths = json.loads(paths_meta) if paths_meta else {}
                    pos = pos_meta
                except json.JSONDecodeError:
                    print(f"[{self.node_id}] Invalid JSON in paths_meta: {paths_meta}")
                    paths = {}

            # Route or store
            for tid, pth in paths.items():
                if pos < 0 or pos >= len(pth) or pth[pos] != self.node_id:
                    continue

                # Final hop: store/overwrite locally
                if pos == len(pth) - 1:
                    incoming = meta.get("node_set", "")
                    full_set = set(incoming.split(",")) if incoming else set()
                    self.node_sets[rid] = full_set
                    self.node_sets[rid].add(self.node_id)

                    self._store(raw)
                    self.local_records[rid] = record
                    print(
                        f"[{self.node_id}] stored/updated row {rid}, vc={incoming_vc}"
                    )

                else:
                    # Forward onward
                    next_hop = pth[pos + 1]
                    stub = self.stubs.get(next_hop)
                    if not stub:
                        continue
                    meta_out = [
                        ("paths", paths_meta),
                        ("pos", str(pos + 1)),
                        ("vector_clock", str(vector_clock)),
                        ("node_set", node_set),
                    ]

                    def one():
                        yield record

                    try:
                        ack = stub.SendCrashes(one(), metadata=meta_out)
                        if not ack.success:
                            print(
                                f"[{self.node_id}] fwd to {next_hop} failed: {ack.message}"
                            )
                    except Exception as e:
                        print(f"[{self.node_id}] Error forwarding to {next_hop}: {e}")

        return crash_pb2.Ack(success=True, message=f"Processed {processed} records")

    def HeartbeatAck(self, request, context):
        if self.state != "leader":
            return crash_pb2.HeartbeatAckResponse(received=False)

        print(
            f"[{self.node_id}] Received heartbeat ack from {request.follower_id} for term {request.term}"
        )

        return crash_pb2.HeartbeatAckResponse(received=True)

    def QueryRow(self, request, context):
        """
        Unary RPC to fetch a single row by row_id via routed forwarding.
        Leader:
          - broadcast routed QueryRow to every node
          - collect successes
          - if successes < RF, repair missing replicas
          - if successes == 0, return NOT_FOUND
          - return freshest record
        Followers:
          - if local, reply
          - else forward to leader
        """
        rid = request.row_id
        meta = dict(context.invocation_metadata())
        path_json = meta.get("query_path")

        # 1) Routed hop-by-hop
        if path_json is not None:
            path = json.loads(path_json)
            pos = int(meta.get("query_pos", "0"))
            if rid in self.local_records:
                return crash_pb2.QueryResponse(record=self.local_records[rid])
            if pos < len(path) - 1:
                return self.stubs[path[pos + 1]].QueryRow(
                    request,
                    metadata=[("query_path", path_json), ("query_pos", str(pos + 1))],
                )
            context.set_code(grpc.StatusCode.NOT_FOUND)
            return crash_pb2.QueryResponse()

        # 2) Non-leader forwards to leader
        if not self.is_leader:
            if not self.leader_id:
                context.set_code(grpc.StatusCode.NOT_FOUND)
                return crash_pb2.QueryResponse()
            leader = next(n for n in self.nodes if n["id"] == self.leader_id)
            stub = crash_pb2_grpc.CrashReplicatorStub(
                grpc.insecure_channel(f"{leader['address']}:{leader['port']}")
            )
            return stub.QueryRow(request)

        # 3) Leader entrypoint: gather successes
        successes = []
        if rid in self.local_records:
            successes.append((self.node_id, self.local_records[rid]))

        for node in self.nodes:
            nid = node["id"]
            if nid == self.node_id:
                continue
            path = find_path(self.adj, self.node_id, nid)
            if not path or len(path) < 2:
                continue
            try:
                resp = self.stubs[path[1]].QueryRow(
                    request,
                    metadata=[("query_path", json.dumps(path)), ("query_pos", "1")],
                )
                successes.append((nid, resp.record))
            except grpc.RpcError:
                continue

        RF = 2

        # 4) If no successes, return NOT_FOUND
        if not successes:
            context.set_code(grpc.StatusCode.NOT_FOUND)
            context.set_details(f"row_id {rid} not found on any node")
            return crash_pb2.QueryResponse()
        # 5) Repair if fewer than RF successes
        if len(successes) < RF:
            print(successes)
            best_node, best_rec = successes[0]
            orig = self.node_sets.get(rid, {n["id"] for n in self.nodes})
            got_ids = {nid for nid, _ in successes}
            missing = orig - got_ids

            # re-replicate missing originals
            for m in missing:
                try:
                    self._replicate_to(m, best_rec)
                    got_ids.add(m)
                except:
                    # or pick a fresh node
                    candidates = [n["id"] for n in self.nodes if n["id"] not in got_ids]
                    if not candidates:
                        continue
                    new = random.choice(candidates)
                    try:
                        self._replicate_to(new, best_rec)
                        orig.discard(m)
                        orig.add(new)
                        self.node_sets[rid] = orig
                        got_ids.add(new)
                    except:
                        pass

            # overwrite one live replica to ensure freshness
            try:
                self._replicate_to(best_node, best_rec)
            except:
                pass

        # 6) Pick freshest and return
        best_node, best_rec = successes[0]
        return crash_pb2.QueryResponse(record=best_rec)

    # helper to replicate a single record to node `nid`
    def _replicate_to(self, nid, record):
        """
        Sends a one-off SendCrashes with the given record to node `nid`.
        Raises on RPC error.
        """
        # build a trivial path [leader -> nid]
        path = find_path(self.adj, self.node_id, nid)
        if not path or len(path) < 2:
            raise RuntimeError(f"No route to {nid}")
        stub = self.stubs[path[1]]
        meta = [
            ("paths", json.dumps({nid: path})),
            ("pos", "0"),
        ]

        def one():
            yield record

        ack = stub.SendCrashes(one(), metadata=meta)
        if not ack.success:
            raise RuntimeError(f"replication to {nid} failed: {ack.message}")

    # Private function meant to handle when a node leaves or comes back
    def update_topology(self, new_node=None, removed_node=None):
        """
        Update the network topology when a node joins or leaves.
        Clears path cache and triggers a new leader election if needed.
        """
        if new_node:
            # Add the new node to our list if not already present
            if new_node["id"] not in [n["id"] for n in self.nodes]:
                self.nodes.append(new_node)
                print(f"[{self.node_id}] Added new node {new_node['id']} to topology")

            # Update adjacency list if this node is a peer
            if new_node["id"] in self.adj.get(self.node_id, []):
                # Create stub for the new peer
                self._just_recovered = True
                addr = f"{new_node['address']}:{new_node['port']}"
                channel = grpc.insecure_channel(addr)
                self.stubs[new_node["id"]] = crash_pb2_grpc.CrashReplicatorStub(channel)
                print(
                    f"[{self.node_id}] Created connection to new peer {new_node['id']}"
                )

            # leader should push all missing data to the rejoined node
            if self.is_leader:
                print(f"[{self.node_id}] Leader recovering data for {new_node['id']}")
                self.handle_node_rejoin(new_node["id"])

        if removed_node:
            # Remove the node from our list
            self.nodes = [n for n in self.nodes if n["id"] != removed_node]

            # Update adjacency list
            if removed_node in self.adj.get(self.node_id, []):
                self.adj[self.node_id].remove(removed_node)
                # Close connection if it exists
                if removed_node in self.stubs:
                    del self.stubs[removed_node]
                    print(f"[{self.node_id}] Removed connection to peer {removed_node}")

        # Clear path cache since topology changed
        self.path_cache = {}

        # If the leader was removed, trigger a new election
        if removed_node and removed_node == self.leader_id:
            print(f"[{self.node_id}] Leader {removed_node} is down, starting election")
            self.leader_id = None
            self.start_election()

        # If we're the leader, recalculate paths
        if self.is_leader:
            print(f"[{self.node_id}] Topology changed, recalculating paths as leader")
            # Clear cached targets to force recalculation
            if hasattr(self, "cached_targets"):
                del self.cached_targets

    def handle_node_rejoin(self, recovered_id):
        if not self.is_leader:
            return

        # Collect all (rid, record) pairs we need to push
        to_push = []

        for rid, nodeset in list(self.node_sets.items()):
            if recovered_id not in nodeset:
                continue

            # And only if we are currently under-replicated or the recovered node is missing
            # (we assume node_sets wasn't updated when it went down)
            # if recovered_id == self.node_id, local_records might be empty
            needs_repop = recovered_id != self.node_id or rid not in self.local_records
            if not needs_repop:
                continue

            # fetch from any other live replica
            source = next((n for n in nodeset if n != recovered_id), None)
            if source is None:
                # no-one else has it
                continue
            try:
                rec = (
                    self.stubs[source]
                    .QueryRow(crash_pb2.QueryRequest(row_id=rid))
                    .record
                )
            except grpc.RpcError:
                continue

            to_push.append((rid, rec))

        if not to_push:
            print(f"[{self.node_id}] Nothing to re-send to {recovered_id}")
            return

        if recovered_id == self.node_id:
            for rid, rec in to_push:
                raw = rec.SerializeToString()
                self._store(raw)
                self.local_records[rid] = rec
            print(f"[{self.node_id}] Restored {len(to_push)} rows into local store")
        else:
            # Stream them to the recovered follower
            stub = self.stubs.get(recovered_id)
            if stub is None:
                print(f"[{self.node_id}] No stub for {recovered_id}, cannot re-send")
                return

            def stream():
                for _, rec in to_push:
                    yield rec

            try:
                ack = stub.SendCrashes(stream())
                if ack.success:
                    print(
                        f"[{self.node_id}] Re-sent {len(to_push)} rows → {recovered_id}"
                    )
                else:
                    print(
                        f"[{self.node_id}] Repopulation to {recovered_id} failed: {ack.message}"
                    )
            except Exception as e:
                print(f"[{self.node_id}] Error streaming to {recovered_id}: {e}")

    def detect_and_repair_network_partition(self):
        """
        Detect if the network is partitioned and attempt to repair it
        by establishing new connections between disconnected segments.
        """
        print(f"[{self.node_id}] Checking for network partitions...")

        # Build a graph of reachable nodes
        reachable = set([self.node_id])
        queue = [self.node_id]

        while queue:
            current = queue.pop(0)
            for nbr_id in self.adj.get(current, []):
                if nbr_id in reachable:
                    continue

                # Check if we can reach this neighbor
                can_reach = False
                if current == self.node_id:
                    try:
                        self.stubs[nbr_id].GetLeader(
                            crash_pb2.LeaderRequest(), timeout=1
                        )
                        can_reach = True
                    except:
                        pass
                else:
                    # Assume nodes in our reachable set can reach their neighbors
                    can_reach = True

                if can_reach:
                    reachable.add(nbr_id)
                    queue.append(nbr_id)

        # If we can't reach all nodes, we have a partition
        if len(reachable) < len(self.nodes):
            print(
                f"[{self.node_id}] Network partition detected! Reachable: {reachable}"
            )

            # Find unreachable nodes
            unreachable = set(n["id"] for n in self.nodes) - reachable

            # Try to establish new connections to bridge the partition
            for r_id in reachable:
                for u_id in unreachable:
                    # Skip if already connected
                    if u_id in self.adj.get(r_id, []):
                        continue

                    # Try to create a new connection
                    r_node = next((n for n in self.nodes if n["id"] == r_id), None)
                    u_node = next((n for n in self.nodes if n["id"] == u_id), None)

                    if r_node and u_node:
                        print(
                            f"[{self.node_id}] Attempting to bridge partition by connecting {r_id} to {u_id}"
                        )

                        # Update adjacency lists
                        self.adj.setdefault(r_id, []).append(u_id)
                        self.adj.setdefault(u_id, []).append(r_id)
<<<<<<< HEAD

=======
                        
>>>>>>> c33984e3
                        # If we're creating a connection for ourselves, establish the stub
                        if r_id == self.node_id:
                            # Create our stub to the unreachable node
                            addr = f"{u_node['address']}:{u_node['port']}"
                            channel = grpc.insecure_channel(addr)
                            self.stubs[u_id] = crash_pb2_grpc.CrashReplicatorStub(
                                channel
                            )

                            # Now tell the unreachable node to create a stub back to us
                            try:
                                # Create a topology update request
                                request = crash_pb2.TopologyUpdateRequest(
                                    update_type="add",
                                    node_id=self.node_id,
                                    address=next(
                                        (
                                            n["address"]
                                            for n in self.nodes
                                            if n["id"] == self.node_id
                                        ),
                                        "",
                                    ),
                                    port=next(
                                        (
                                            n["port"]
                                            for n in self.nodes
                                            if n["id"] == self.node_id
                                        ),
                                        0,
                                    ),
                                )

                                # Send the request to create a connection back to us
                                self.stubs[u_id].UpdateTopology(request)
                                print(
                                    f"[{self.node_id}] Notified {u_id} to create connection back to us"
                                )
                            except Exception as e:
<<<<<<< HEAD
                                print(
                                    f"[{self.node_id}] Failed to notify {u_id} to create connection: {e}"
                                )
                                continue

=======
                                print(f"[{self.node_id}] Failed to notify {u_id} to create connection: {e}")
                                # Don't return True here - connection wasn't fully established
                                continue  # Try another node pair instead
                            
>>>>>>> c33984e3
                        # Clear path cache to force recalculation of routes
                        self.path_cache = {}
                        return True

            return False
        return True

    def monitor_node_health(self):
        """
        Periodically ping every node in self.nodes (except ourselves),
        track which ones we think are offline, and fire
        handle_node_rejoin/recovery when they come back.
        """
        while True:
            time.sleep(5)
            # print(self.node_sets)
            for node in list(self.nodes):
                nid = node["id"]
                if nid == self.node_id:
                    continue

                try:
                    stub = self.stubs.get(nid)
                    # print(f"Checking if stub exists for {nid}. {stub}")
                    if stub is None:
                        addr = f"{node['address']}:{node['port']}"
                        stub = crash_pb2_grpc.CrashReplicatorStub(
                            grpc.insecure_channel(addr)
                        )
                        self.stubs[nid] = stub

                    # --- ping it ---
                    alive = True
                    try:
                        # print("Attempting to get stub for node")
                        stub.GetLeader(crash_pb2.LeaderRequest(), timeout=2)
                        # print("Got stub for node")
                    except grpc.RpcError:
                        alive = False


                    # print(f"Checking {nid} for liveness. Alive = {alive}. In offline = {nid in self.offline}")
                    
                    # --- recovery: it was offline, now it's alive ---
                    if alive and nid in self.offline:
                        print(f"[{self.node_id}] RECOVERY detected for {nid}")
                        # re-add to adjacency so heartbeats resume
                        if nid not in self.adj.get(self.node_id, []):
                            self.adj.setdefault(self.node_id, []).append(nid)
                        # only the leader pumps the missing data
                        if self.is_leader:
                            self.handle_node_rejoin(nid)
                        self.offline.remove(nid)
                        continue

                    # --- failure: it was online, now it's dead ---
                    if not alive and nid not in self.offline:
                        print(f"[{self.node_id}] FAILURE detected for {nid}")
                        # prune it out of our adjacency
                        if nid in self.adj.get(self.node_id, []):
                            self.adj[self.node_id].remove(nid)
                        self.offline.add(nid)
                        continue

                    # --- otherwise, nothing to do for this node ---
                except Exception as e:
                    # catch *any* bug in our health code so the thread never dies
                    print(f"[{self.node_id}] monitor_node_health error for {nid}: {e}")
                    continue


                # Only maintain heartbeats to direct peers
                if nid not in self.adj.get(self.node_id, []):
                    continue

                # Fire a heartbeat just to keep the channel warm
                try:
                    stub.GetLeader(crash_pb2.LeaderRequest(), timeout=2)
                except grpc.RpcError:
                    pass

<<<<<<< HEAD
            # Try to stitch up any network partitions
            self.detect_and_repair_network_partition()

    def RegisterNode(self, request, context):
        """
        Allow new nodes to register with the network.
        """
        new_node = {
            "id": request.node_id,
            "address": request.address,
            "port": request.port,
        }

        # Update our topology with the new node
        self.update_topology(new_node=new_node)

        # If we're the leader, broadcast the updated topology
        if self.is_leader:
            self.broadcast_topology_update(new_node=new_node)

        return crash_pb2.RegisterNodeResponse(
            success=True,
            current_leader=self.leader_id or "",
            nodes=[n["id"] for n in self.nodes],
        )

=======
>>>>>>> c33984e3
    def GetAllNodes(self, request, context):
        """
        Return information about all nodes in the network.
        Used by clients when leader changes.
        """
        node_infos = []
        for node in self.nodes:
            node_infos.append(
                crash_pb2.NodeInfo(
                    node_id=node["id"], address=node["address"], port=node["port"]
                )
            )

        return crash_pb2.GetAllNodesResponse(nodes=node_infos)

    def UpdateTopology(self, request, context):
        if request.update_type == "add":
            # Create a stub to the node that sent the request
            addr = f"{request.address}:{request.port}"
            channel = grpc.insecure_channel(addr)
            self.stubs[request.node_id] = crash_pb2_grpc.CrashReplicatorStub(channel)
            
            # Update adjacency list
            if request.node_id not in self.adj.get(self.node_id, []):
                self.adj.setdefault(self.node_id, []).append(request.node_id)
            
            print(f"[{self.node_id}] Created connection to {request.node_id}")
            
            # Clear path cache
            self.path_cache = {}
            
            # If we're the leader, recalculate paths
            if self.is_leader:
                print(f"[{self.node_id}] Leader recalculating paths after topology change")
                if hasattr(self, "cached_targets"):
                    del self.cached_targets
            # If we're not the leader, forward the request to the leader
            elif self.leader_id and self.leader_id != self.node_id:
                try:
                    # Get leader stub if needed
                    if self.leader_id not in self.stubs:
                        leader_node = next((n for n in self.nodes if n["id"] == self.leader_id), None)
                        if leader_node:
                            leader_addr = f"{leader_node['address']}:{leader_node['port']}"
                            leader_channel = grpc.insecure_channel(leader_addr)
                            self.stubs[self.leader_id] = crash_pb2_grpc.CrashReplicatorStub(leader_channel)
                    
                    # Forward the same request to the leader
                    print(f"[{self.node_id}] Forwarding topology update to leader {self.leader_id}")
                    self.stubs[self.leader_id].UpdateTopology(request)
                except Exception as e:
                    print(f"[{self.node_id}] Failed to forward topology update to leader: {e}")
        return crash_pb2.TopologyUpdateResponse(success=True)

    def broadcast_topology_update(self, new_node=None, removed_node=None):
        """
        Broadcast topology changes to all nodes.
        """
        for node in self.nodes:
            nid = node["id"]
            if nid == self.node_id:
                continue

            try:
                # Create stub if needed
                if nid not in self.stubs:
                    addr = f"{node['address']}:{node['port']}"
                    channel = grpc.insecure_channel(addr)
                    self.stubs[nid] = crash_pb2_grpc.CrashReplicatorStub(channel)

                # Send topology update
                if new_node:
                    request = crash_pb2.TopologyUpdateRequest(
                        update_type="add",
                        node_id=new_node["id"],
                        address=new_node["address"],
                        port=new_node["port"],
                    )
                else:
                    request = crash_pb2.TopologyUpdateRequest(
                        update_type="remove", node_id=removed_node
                    )

                self.stubs[nid].UpdateTopology(request)
            except Exception as e:
                print(f"[{self.node_id}] Error sending topology update to {nid}: {e}")

def serve(config_path):
    # load all configs and adjacency
    nodes, adj = load_configs(config_path)
    # load own config
    cfg = json.load(open(config_path, "r"))
    node_id = cfg["node_id"]
    address = cfg["address"]
    port = cfg["port"]

    # get peers
    peer_ids = adj.get(node_id, [])
    peers = [n for n in nodes if n["id"] in peer_ids]

    server = grpc.server(futures.ThreadPoolExecutor(max_workers=5))
    servicer = CrashReplicatorServicer(node_id, nodes, adj, peers)
    crash_pb2_grpc.add_CrashReplicatorServicer_to_server(servicer, server)
    listen = f"{address}:{port}"
    server.add_insecure_port(listen)
    server.start()
    print(
        f"[{node_id}] Listening on {listen}, state={servicer.state}, peers={peer_ids}"
    )
    try:
        server.wait_for_termination()
    except KeyboardInterrupt:
        print(f"[{node_id}] Shutting down...")
        if servicer.election_timer:
            servicer.election_timer.cancel()
        if servicer.heartbeat_timer:
            servicer.heartbeat_timer.cancel()


if __name__ == "__main__":
    parser = argparse.ArgumentParser(description="Start CrashReplicator node")
    parser.add_argument("config", help="Path to node config JSON")
    args = parser.parse_args()
    serve(args.config)<|MERGE_RESOLUTION|>--- conflicted
+++ resolved
@@ -1021,11 +1021,7 @@
                         # Update adjacency lists
                         self.adj.setdefault(r_id, []).append(u_id)
                         self.adj.setdefault(u_id, []).append(r_id)
-<<<<<<< HEAD
-
-=======
-                        
->>>>>>> c33984e3
+
                         # If we're creating a connection for ourselves, establish the stub
                         if r_id == self.node_id:
                             # Create our stub to the unreachable node
@@ -1065,18 +1061,10 @@
                                     f"[{self.node_id}] Notified {u_id} to create connection back to us"
                                 )
                             except Exception as e:
-<<<<<<< HEAD
                                 print(
                                     f"[{self.node_id}] Failed to notify {u_id} to create connection: {e}"
                                 )
                                 continue
-
-=======
-                                print(f"[{self.node_id}] Failed to notify {u_id} to create connection: {e}")
-                                # Don't return True here - connection wasn't fully established
-                                continue  # Try another node pair instead
-                            
->>>>>>> c33984e3
                         # Clear path cache to force recalculation of routes
                         self.path_cache = {}
                         return True
@@ -1158,7 +1146,6 @@
                 except grpc.RpcError:
                     pass
 
-<<<<<<< HEAD
             # Try to stitch up any network partitions
             self.detect_and_repair_network_partition()
 
@@ -1185,8 +1172,6 @@
             nodes=[n["id"] for n in self.nodes],
         )
 
-=======
->>>>>>> c33984e3
     def GetAllNodes(self, request, context):
         """
         Return information about all nodes in the network.
